// #[cfg(feature = "envoy")]
// const EXTERNAL_DESCRIPTOR: &str = "wpkh(tprv8ZgxMBicQKsPeLx4U7UmbcYU5VhS4BRxv86o1gNqNqxEEJL47F9ZZhvBi1EVbKPmmFYnTEZ6uArarK6zZyrZf7mSyWZRAuNKQp4dHfxBdMM/84'/1'/0'/0/*)#gksznsj0";
#[cfg(feature = "envoy")]
const INTERNAL_DESCRIPTOR: &str = "wpkh(tprv8ZgxMBicQKsPeLx4U7UmbcYU5VhS4BRxv86o1gNqNqxEEJL47F9ZZhvBi1EVbKPmmFYnTEZ6uArarK6zZyrZf7mSyWZRAuNKQp4dHfxBdMM/84'/1'/0'/0/*)#gksznsj0";
const INTERNAL_DESCRIPTOR_2: &str = "tr(tprv8ZgxMBicQKsPeLx4U7UmbcYU5VhS4BRxv86o1gNqNqxEEJL47F9ZZhvBi1EVbKPmmFYnTEZ6uArarK6zZyrZf7mSyWZRAuNKQp4dHfxBdMM/86'/1'/0'/0/*)#uw0tj973";
#[cfg(feature = "envoy")]
const ELECTRUM_SERVER: &str = "ssl://mempool.space:60602";

// TODO: make this unique to the descriptor
// #[cfg(test)]
mod tests {
    use ngwallet::bip39;
    use std::sync::{Arc, Mutex};

    #[cfg(feature = "envoy")]
    use {
        crate::*, bdk_wallet::Update, bdk_wallet::bitcoin::Network,
        bdk_wallet::rusqlite::Connection, ngwallet::account::Descriptor,
        ngwallet::account::NgAccount, ngwallet::config::AddressType, ngwallet::ngwallet::NgWallet,
        redb::backends::FileBackend,
    };

    #[test]
    #[cfg(feature = "envoy")]
    fn new_wallet() {
        let descriptors = vec![
            Descriptor {
                internal: INTERNAL_DESCRIPTOR.to_string(),
                external: None,
                bdk_persister: Arc::new(Mutex::new(Connection::open_in_memory().unwrap())),
            },
            Descriptor {
                internal: INTERNAL_DESCRIPTOR_2.to_string(),
                external: None,
                bdk_persister: Arc::new(Mutex::new(Connection::open_in_memory().unwrap())),
            },
        ];

        let mut account: NgAccount<Connection> = NgAccount::new_from_descriptors(
            "Passport Prime".to_string(),
            "red".to_string(),
            None,
            None,
            Network::Signet,
            AddressType::P2wpkh,
            descriptors,
            0,
            None,
            None::<FileBackend>,
            "".to_string(),
            None,
            true,
        );

<<<<<<< HEAD
        // Let's imagine we are applying updates remotely
        
        let mut updates = vec![];
        for request in account.full_scan_request().into_iter() {
            let update = NgWallet::<Connection>::scan(request, ELECTRUM_SERVER, None).unwrap();
            updates.push(Update::from(update.clone()));
            account.apply(Update::from(update)).unwrap();
=======
        for wallet in account.wallets.iter() {
            let (address_type, request) = account.full_scan_request(wallet.address_type).unwrap();
            let update = NgWallet::<Connection>::scan(request, ELECTRUM_SERVER, None).unwrap();
            account.apply((address_type, Update::from(update))).unwrap();
>>>>>>> 459ec64f
        }
        
        let payload = NgAccount::<Connection>::serialize_updates(None, updates).unwrap();
        account.update(payload).unwrap();

        let address = account.next_address().unwrap();
        address.iter().for_each(|(address, address_type)| {
            println!(
                "Generated address {} at index {} of type {:?}",
                address.address, address.index, address_type
            );
        });

        let balance = account.balance().unwrap();
        println!("Wallet balance: {} sat\n", balance.total().to_sat());

        let transactions = account.transactions().unwrap();
        for tx in transactions {
            println!(
                "Transaction: {},{},{}",
                tx.address, tx.amount, tx.is_confirmed
            );
        }

        let utxos = account.utxos();
        utxos.unwrap().iter().for_each(|utxo| {
            println!("Utxo: {:?}", utxo);
        });

        let transactions = account.transactions().unwrap();
        //
        if !transactions.is_empty() {
            let message = "Test Message".to_string();
            println!("\nSetting note: {:?}", message);
            account
                .set_note(&transactions[0].tx_id, &message.clone())
                .unwrap();
            let transactions = account.transactions().unwrap();
            let firs_tx = transactions[0].note.clone().unwrap_or("".to_string());
            println!("Transaction note: {:?}", firs_tx);
            assert_eq!(firs_tx, message);
        }

        let utxos = account.utxos().unwrap_or_default();
        println!("Utxos: {}", serde_json::to_string_pretty(&utxos).unwrap());
        if !utxos.is_empty() {
            let tag = "Test Tag".to_string();
            println!("\nSetting tag: {:?}", tag);
            let first_utxo = &utxos[0];
            account.set_tag(first_utxo, tag.as_str()).unwrap();
            let utxos = account.utxos().unwrap_or_default();
            let utxo_tag = utxos[0].tag.clone().unwrap_or("".to_string());
            println!("Utxo tag: {:?}", utxo_tag);
            assert_eq!(utxo_tag, tag);

            println!("\nSetting do not spend : {:?}", false);
            account.set_do_not_spend(first_utxo, true).unwrap();

            let utxos = account.utxos().unwrap_or_default();
            let utxo_tag = &utxos[0];
            assert!(utxo_tag.do_not_spend);
            println!("Utxo After Do not Spend: {:?}", utxo_tag);
        }
        account.persist().unwrap();
    }

    //noinspection RsExternalLinter
    // #[test]
    // #[cfg(feature = "envoy")]
    // fn open_wallet() {
    //     let wallet_file = get_persister_file_name(INTERNAL_DESCRIPTOR, Some(EXTERNAL_DESCRIPTOR));
    //     println!("Opening database at: {}", wallet_file);
    //
    //     let connection = Connection::open(wallet_file).unwrap();
    //     // let connection = Connection::open_in_memory().unwrap();
    //
    //     let mut account = NgAccount::open_account(
    //         "./".to_string(),
    //         Arc::new(Mutex::new(connection)),
    //         None::<FileBackend>,
    //     );
    //     //
    //
    //     for request in account.full_scan_request().into_iter() {
    //         let update = NgWallet::<Connection>::scan(request, ELECTRUM_SERVER, None).unwrap();
    //         account.apply(Update::from(update)).unwrap();
    //     }
    //
    //     let addresses = account.next_address().unwrap();
    //     println!(
    //         "Generated address {} at index {}",
    //         addresses[0].address, addresses[0].index
    //     );
    //     let balance = account.balance().unwrap();
    //     println!("Wallet balance: {} sat\n", balance.total().to_sat());
    //
    //     let balance = account.balance().unwrap();
    //
    //     assert!(balance.total().to_sat() > 0);
    //     let transactions = account.transactions().unwrap();
    //     let utxos = account.utxos().unwrap_or_default();
    //
    //     assert!(!transactions.is_empty());
    //     assert!(!utxos.is_empty());
    //     drop(account)
    // }

    #[test]
    fn autocomplete_seedword() {
        let suggestions = bip39::get_seedword_suggestions("fa", 3);
        assert_eq!(suggestions, ["fabric", "face", "faculty"]);

        let suggestions = bip39::get_seedword_suggestions("xy", 3);
        assert_eq!(suggestions, Vec::<&str>::new());
    }
}<|MERGE_RESOLUTION|>--- conflicted
+++ resolved
@@ -52,22 +52,15 @@
             true,
         );
 
-<<<<<<< HEAD
         // Let's imagine we are applying updates remotely
-        
         let mut updates = vec![];
-        for request in account.full_scan_request().into_iter() {
-            let update = NgWallet::<Connection>::scan(request, ELECTRUM_SERVER, None).unwrap();
-            updates.push(Update::from(update.clone()));
-            account.apply(Update::from(update)).unwrap();
-=======
+
         for wallet in account.wallets.iter() {
             let (address_type, request) = account.full_scan_request(wallet.address_type).unwrap();
             let update = NgWallet::<Connection>::scan(request, ELECTRUM_SERVER, None).unwrap();
             account.apply((address_type, Update::from(update))).unwrap();
->>>>>>> 459ec64f
         }
-        
+
         let payload = NgAccount::<Connection>::serialize_updates(None, updates).unwrap();
         account.update(payload).unwrap();
 
