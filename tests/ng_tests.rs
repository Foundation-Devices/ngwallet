--- conflicted
+++ resolved
@@ -14,21 +14,16 @@
     use redb::backends::FileBackend;
     use std::sync::{Arc, Mutex};
 
-<<<<<<< HEAD
-    use crate::ng_test_utils::{get_ng_hot_wallet, get_ng_watch_only_account};
+    use ngwallet::account::NgAccount;
     use ngwallet::bip39;
     use ngwallet::config::{NgAccountBuilder, NgAccountConfig};
-=======
-    use ngwallet::account::NgAccount;
-    use ngwallet::bip39;
-    use ngwallet::config::NgAccountBuilder;
->>>>>>> d30be8e0
     #[cfg(feature = "envoy")]
     use {
         crate::*, bdk_wallet::Update, bdk_wallet::bitcoin::Network,
         bdk_wallet::rusqlite::Connection, ngwallet::account::Descriptor,
         ngwallet::config::AddressType, ngwallet::ngwallet::NgWallet,
     };
+    use crate::ng_test_utils::{get_ng_hot_wallet, get_ng_watch_only_account};
 
     #[test]
     #[cfg(feature = "envoy")]
@@ -62,12 +57,9 @@
             .open_in_memory()
             .build(None::<FileBackend>);
 
-<<<<<<< HEAD
-=======
         // Let's imagine we are applying updates remotely
         let mut updates = vec![];
 
->>>>>>> d30be8e0
         for wallet in account.wallets.iter() {
             let (address_type, request) = account.full_scan_request(wallet.address_type).unwrap();
             let update = NgWallet::<Connection>::scan(request, ELECTRUM_SERVER, None).unwrap();
