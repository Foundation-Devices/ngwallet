use std::fmt::Debug;
use std::sync::{Arc, Mutex};

use crate::config::{AddressType, NgAccountConfig, NgDescriptor};
use crate::db::RedbMetaStorage;
use crate::ngwallet::NgWallet;
use crate::store::{InMemoryMetaStorage, MetaStorage};
use crate::transaction::{BitcoinTransaction, Output};
use crate::utils::get_address_type;
use anyhow::{Error, anyhow};
use bdk_wallet::bitcoin::{Network, Transaction};
use bdk_wallet::chain::spk_client::FullScanRequest;
use bdk_wallet::chain::spk_client::SyncRequest;
use bdk_wallet::{AddressInfo, Balance, KeychainKind, Update, WalletPersister};
use log::info;
use redb::StorageBackend;
use serde::{Deserialize, Serialize};

#[derive(Debug)]
pub struct NgAccount<P: WalletPersister> {
    pub config: NgAccountConfig,
    pub wallets: Vec<NgWallet<P>>,
    meta_storage: Arc<Mutex<dyn MetaStorage>>,
}

#[derive(Serialize, Deserialize, Debug, Clone)]
pub struct Descriptor<P: WalletPersister> {
    pub internal: String,
    pub external: Option<String>,
    pub bdk_persister: Arc<Mutex<P>>,
}

#[derive(Serialize, Deserialize)]
pub struct RemoteUpdate {
    pub metadata: Option<NgAccountConfig>,
    pub wallet_update: Vec<Update>
}

pub fn get_persister_file_name(internal: &str, external: Option<&str>) -> String {
    fn get_last_eight_chars(s: &str) -> Option<String> {
        if s.chars().count() >= 6 {
            Some(s.chars().skip(s.chars().count() - 6).collect())
        } else {
            None
        }
    }
    let internal_id = get_last_eight_chars(internal).unwrap_or("".to_string());
    let external_id = get_last_eight_chars(external.unwrap_or("")).unwrap_or("".to_string());
    format!("{}_{}.sqlite", internal_id, external_id)
}

impl<P: WalletPersister> NgAccount<P> {
    #![allow(clippy::too_many_arguments)]
    pub fn new_from_descriptors(
        name: String,
        color: String,
        device_serial: Option<String>,
        date_added: Option<String>,
        network: Network,
        preferred_address_type: AddressType,
        descriptors: Vec<Descriptor<P>>,
        index: u32,
        db_path: Option<String>,
        meta_storage_backend: Option<impl StorageBackend>,
        id: String,
        date_synced: Option<String>,
        open_in_memory: bool,
    ) -> Self {
        let meta: Arc<Mutex<dyn MetaStorage>> = if open_in_memory {
            Arc::new(Mutex::new(InMemoryMetaStorage::new()))
        } else {
            Arc::new(Mutex::new(RedbMetaStorage::new(
                db_path.clone(),
                meta_storage_backend,
            )))
        };

        let ng_descriptors = descriptors
            .iter()
            .map(|d| NgDescriptor {
                external: d.external.clone(),
                internal: d.internal.clone(),
                address_type: get_address_type(&d.internal),
            })
            .collect();

        let mut wallets: Vec<NgWallet<P>> = vec![];

        for descriptor in descriptors {
            let wallet = NgWallet::new_from_descriptor(
                descriptor.internal.clone(),
                descriptor.external.clone(),
                network,
                meta.clone(),
                descriptor.bdk_persister,
            )
            .unwrap();
            wallets.push(wallet);
        }

        let coordinator_wallet = wallets
            .iter()
            .find(|w| w.address_type == preferred_address_type);

        if coordinator_wallet.is_none() {
            panic!("No wallet found with the preferred address type");
        }

        let account_config = NgAccountConfig {
            name,
            color,
            device_serial,
            date_added,
            index,
            descriptors: ng_descriptors,
            preferred_address_type,
            network,
            id,
            date_synced,
            wallet_path: db_path,
        };
        meta.lock()
            .unwrap()
            .set_config(account_config.serialize().as_str())
            .unwrap();
        {
            meta.lock().unwrap().persist().unwrap();
        }
        Self {
            config: account_config,
            wallets,
            meta_storage: meta,
        }
    }

    pub fn open_account(
        db_path: String,
        descriptors: Vec<Descriptor<P>>,
        meta_storage_backend: Option<impl StorageBackend>,
    ) -> Self
    where
        <P as WalletPersister>::Error: Debug,
    {
        let meta_storage = Arc::new(Mutex::new(RedbMetaStorage::new(
            Some(db_path.clone()),
            meta_storage_backend,
        )));

        let config = meta_storage.lock().unwrap().get_config().unwrap().unwrap();

        let mut wallets: Vec<NgWallet<P>> = vec![];

        for descriptor in descriptors {
            let wallet = NgWallet::load(
                descriptor.internal,
                descriptor.external,
                meta_storage.clone(),
                descriptor.bdk_persister.clone(),
            )
            .unwrap();
            wallets.push(wallet);
        }

        Self {
            config,
            wallets,
            meta_storage,
        }
    }

    pub fn rename(&mut self, name: &str) -> Result<(), Error> {
        self.config.name = name.to_string();
        self.persist()
    }

    pub fn persist(&mut self) -> Result<(), Error> {
        for wallet in &mut self.wallets {
            wallet.persist()?;
        }

        self.meta_storage
            .lock()
            .unwrap()
            .set_config(self.config.serialize().as_str())
            .map_err(|e| anyhow::anyhow!(e))
    }

    pub fn get_backup(&self) -> Vec<u8> {
        vec![]
    }

    pub fn next_address(&mut self) -> anyhow::Result<Vec<(AddressInfo, AddressType)>> {
        let mut addresses = vec![];
        for wallet in self.wallets.iter_mut() {
            let address: AddressInfo = wallet
                .bdk_wallet
                .lock()
                .unwrap()
                .next_unused_address(KeychainKind::External);

            addresses.push((address, wallet.address_type));
        }
        self.persist()?;
        Ok(addresses)
    }

    pub fn balance(&self) -> anyhow::Result<Balance> {
        let mut balance = Balance::default();

        for wallet in self.wallets.iter() {
            let wallet_balance = wallet.bdk_wallet.lock().unwrap().balance();
            balance.confirmed += wallet_balance.confirmed;
            balance.immature += wallet_balance.immature;
            balance.trusted_pending += wallet_balance.trusted_pending;
            balance.untrusted_pending += wallet_balance.untrusted_pending;
        }

        Ok(balance)
    }

    pub fn wallet_balances(&self) -> anyhow::Result<Vec<(AddressType, Balance)>> {
        let mut balances: Vec<(AddressType, Balance)> = vec![];
        for wallet in self.wallets.iter() {
            let wallet = wallet.bdk_wallet.lock().unwrap();
            let balance = wallet.balance();
            balances.push((
                get_address_type(&wallet.public_descriptor(KeychainKind::External).to_string()),
                balance,
            ));
        }
        Ok(balances)
    }

    pub fn transactions(&self) -> anyhow::Result<Vec<BitcoinTransaction>> {
        let mut transactions = vec![];
        for wallet in self.wallets.iter() {
            transactions.extend(wallet.transactions()?);
        }

        Ok(transactions)
    }

    pub fn utxos(&self) -> anyhow::Result<Vec<Output>> {
        let mut utxos = vec![];
        for wallet in self.wallets.iter() {
            utxos.extend(wallet.utxos()?);
        }

        Ok(utxos)
    }

    pub fn set_note(&mut self, tx_id: &str, note: &str) -> anyhow::Result<bool> {
        self.meta_storage
            .lock()
            .unwrap()
            .set_note(tx_id, note)
            .map_err(|e| anyhow::anyhow!("Could not set note: {:?}", e))?;
        Ok(true)
    }

    pub fn set_tag(&mut self, output: &Output, tag: &str) -> anyhow::Result<bool> {
        self.meta_storage
            .lock()
            .unwrap()
            .set_tag(output.get_id().as_str(), tag)
            .map_err(|_| anyhow::anyhow!("Could not set tag "))
            .unwrap();
        self.meta_storage
            .lock()
            .unwrap()
            .add_tag(tag.to_string().as_str())
            .map_err(|_| anyhow::anyhow!("Could not set tag "))
            .unwrap();
        Ok(true)
    }

    pub fn set_do_not_spend(&mut self, output: &Output, state: bool) -> anyhow::Result<()> {
        self.meta_storage
            .lock()
            .unwrap()
            .set_do_not_spend(output.get_id().as_str(), state)
    }

    #[cfg(feature = "envoy")]
    pub fn full_scan_request(
        &self,
        address_type: AddressType,
    ) -> anyhow::Result<(AddressType, FullScanRequest<KeychainKind>), Error> {
        match self
            .wallets
            .iter()
            .find(|ng_wallet| ng_wallet.address_type == address_type)
        {
            None => Err(anyhow!("given address type doesnt exist in account")),
            Some(ng_wallet) => Ok((ng_wallet.address_type, ng_wallet.full_scan_request())),
        }
    }

    pub fn apply(&self, update: (AddressType, Update)) -> anyhow::Result<()> {
        match self
            .wallets
            .iter()
            .find(|ng_wallet| ng_wallet.address_type == update.0)
        {
            None => Err(anyhow!("given address type doesnt exist in account")),
            Some(ng_wallet) => {
                ng_wallet.apply_update(update.1).unwrap();
                Ok(())
            }
        }
    }

    #[cfg(feature = "envoy")]
    pub fn sync_request(
        &self,
        address_type: AddressType,
    ) -> anyhow::Result<(AddressType, SyncRequest<(KeychainKind, u32)>)> {
        match self
            .wallets
            .iter()
            .find(|ng_wallet| ng_wallet.address_type == address_type)
        {
            None => Err(anyhow!("given address type doesnt exist in account")),
            Some(ng_wallet) => Ok((ng_wallet.address_type, ng_wallet.sync_request())),
        }
    }

    pub fn get_coordinator_wallet(&self) -> &NgWallet<P> {
        let address_type = self.config.preferred_address_type;
        let mut coordinator: &NgWallet<P> = self.wallets.first().unwrap();
        for wallet in &self.wallets {
            if wallet.address_type == address_type {
                coordinator = wallet;
            }
        }
        coordinator
    }

    pub fn non_coordinator_wallets(&self) -> Vec<&NgWallet<P>> {
        let address_type = self.config.preferred_address_type;
        self.wallets
            .iter()
            .filter(|wallet| wallet.address_type != address_type)
            .collect()
    }

    pub fn get_derivation_index(&self) -> Vec<(AddressType, KeychainKind, u32)> {
        let mut derivation_index = vec![];
        for wallet in self.wallets.iter() {
            let bdk_wallet = wallet.bdk_wallet.lock().unwrap();
            let external_index = bdk_wallet
                .derivation_index(KeychainKind::External)
                .unwrap_or(0);
            let internal_index = bdk_wallet
                .derivation_index(KeychainKind::Internal)
                .unwrap_or(0);
            derivation_index.push((wallet.address_type, KeychainKind::External, external_index));
            derivation_index.push((wallet.address_type, KeychainKind::Internal, internal_index));
        }
        derivation_index
    }

    pub fn sign(&self, psbt: &str) -> anyhow::Result<String> {
        let mut psbt = psbt.to_string();
        for wallet in self.wallets.iter() {
            psbt = wallet.sign(&psbt)?;
        }

        Ok(psbt)
    }
<<<<<<< HEAD
    
    pub fn serialize_updates(metadata: Option<NgAccountConfig>, wallet_update: Vec<Update>) -> anyhow::Result<Vec<u8>> {
        let update = RemoteUpdate {
            metadata,
            wallet_update,
        };
        
        minicbor_serde::to_vec(&update).map_err(|_| anyhow::anyhow!("Could not serialize updates"))
    }
    
    pub fn update(&mut self, payload: Vec<u8>) -> anyhow::Result<()> {
        let update: RemoteUpdate = minicbor_serde::from_slice(&payload)?;
        
        for wallet_update in update.wallet_update {
            self.apply(wallet_update)?
        }
        
        match update.metadata {
            None => {}
            Some(m) => {
                self.config = m;
            }
        }
        
        self.persist()?;
        Ok(())
    }
=======

    pub fn is_hot(&self) -> bool {
        for wallet in self.wallets.iter() {
            if wallet.is_hot() {
                return true;
            }
        }
        false
    }

    pub fn list_tags(&self) -> anyhow::Result<Vec<String>> {
        self.meta_storage.lock().unwrap().list_tags()
    }

    pub fn mark_utxo_as_used(&self, transaction: Transaction) {
        for wallet in self.wallets.iter() {
            let mut wallet_mut = wallet.bdk_wallet.lock().unwrap();
            for txout in &transaction.output {
                if let Some((keychain, index)) =
                    wallet_mut.derivation_of_spk(txout.script_pubkey.clone())
                {
                    wallet_mut.unmark_used(keychain, index);
                }
            }
        }
    }
    /// Sets a note for a transaction without checking if the transaction existence.
    pub fn set_note_unchecked(&mut self, tx_id: &str, note: &str) -> anyhow::Result<bool> {
        self.meta_storage
            .lock()
            .unwrap()
            .set_note(tx_id, note)
            .map_err(|e| anyhow::anyhow!("Could not set note: {:?}", e))?;
        Ok(true)
    }

    pub fn get_tag(&self, output_id: &str) -> Option<String> {
        self.meta_storage
            .lock()
            .unwrap()
            .get_tag(output_id)
            .map_err(|_| anyhow::anyhow!("Could not set tag "))
            .unwrap()
    }

    pub fn remove_tag(&mut self, target_tag: &str, rename_to: Option<&str>) -> anyhow::Result<()> {
        self.meta_storage
            .lock()
            .unwrap()
            .remove_tag(target_tag)
            .map_err(|e| anyhow::anyhow!("Error {}", e))
            .unwrap();
        self.utxos()
            .map_err(|e| anyhow::anyhow!("Error {}", e))
            .unwrap()
            .iter()
            .for_each(|output: &Output| match output.clone().tag {
                None => {}
                Some(existing_tag) => {
                    let new_tag = rename_to.unwrap_or("");
                    if existing_tag.eq(target_tag) {
                        self.set_tag(output, new_tag)
                            .map_err(|e| anyhow::anyhow!("Error {}", e))
                            .unwrap();
                    }
                }
            });

        Ok(())
    }

    pub fn read_config(
        db_path: String,
        meta_storage_backend: Option<impl StorageBackend>,
    ) -> Option<NgAccountConfig> {
        let meta_storage = RedbMetaStorage::new(Some(db_path.clone()), meta_storage_backend);
        match meta_storage.get_config() {
            Ok(value) => value.clone(),
            Err(e) => {
                info!("Error reading config {:?}", e);
                None
            }
        }
    }
>>>>>>> 459ec64f
}<|MERGE_RESOLUTION|>--- conflicted
+++ resolved
@@ -368,35 +368,6 @@
 
         Ok(psbt)
     }
-<<<<<<< HEAD
-    
-    pub fn serialize_updates(metadata: Option<NgAccountConfig>, wallet_update: Vec<Update>) -> anyhow::Result<Vec<u8>> {
-        let update = RemoteUpdate {
-            metadata,
-            wallet_update,
-        };
-        
-        minicbor_serde::to_vec(&update).map_err(|_| anyhow::anyhow!("Could not serialize updates"))
-    }
-    
-    pub fn update(&mut self, payload: Vec<u8>) -> anyhow::Result<()> {
-        let update: RemoteUpdate = minicbor_serde::from_slice(&payload)?;
-        
-        for wallet_update in update.wallet_update {
-            self.apply(wallet_update)?
-        }
-        
-        match update.metadata {
-            None => {}
-            Some(m) => {
-                self.config = m;
-            }
-        }
-        
-        self.persist()?;
-        Ok(())
-    }
-=======
 
     pub fn is_hot(&self) -> bool {
         for wallet in self.wallets.iter() {
@@ -481,5 +452,31 @@
             }
         }
     }
->>>>>>> 459ec64f
+
+    pub fn serialize_updates(metadata: Option<NgAccountConfig>, wallet_update: Vec<Update>) -> anyhow::Result<Vec<u8>> {
+        let update = RemoteUpdate {
+            metadata,
+            wallet_update,
+        };
+
+        minicbor_serde::to_vec(&update).map_err(|_| anyhow::anyhow!("Could not serialize updates"))
+    }
+
+    pub fn update(&mut self, payload: Vec<u8>) -> anyhow::Result<()> {
+        let update: RemoteUpdate = minicbor_serde::from_slice(&payload)?;
+
+        for wallet_update in update.wallet_update {
+            self.apply(wallet_update)?
+        }
+
+        match update.metadata {
+            None => {}
+            Some(m) => {
+                self.config = m;
+            }
+        }
+
+        self.persist()?;
+        Ok(())
+    }
 }