use crate::db::RedbMetaStorage;
use crate::ngwallet::NgWallet;
use crate::store::MetaStorage;
use crate::transaction::{BitcoinTransaction, Output};
use bdk_wallet::bitcoin::Network;

#[derive(Debug)]
pub struct NgAccount {
    pub name: String,
    pub color: String,
    pub device_serial: Option<String>,
    pub date_added: Option<String>,
    pub index: u32,
    pub wallet: NgWallet,
    meta_storage: Box<dyn MetaStorage>,
}

impl NgAccount {
    pub fn new_from_descriptor(
        name: String,
        color: String,
        device_serial: Option<String>,
        date_added: Option<String>,
        network: String,
        internal_descriptor: String,
        external_descriptor: Option<String>,
        index: u32,
        db_path: Option<String>,
    ) -> Self {
<<<<<<< HEAD
        let wallet_db = db_path.clone().map(|p| format!("{:?}/wallet.sqlite", p));
        let meta_db = db_path.map(|p| format!("{:?}/wallet.meta", p));
        let network = match network.as_str() {
            "Signet" => Network::Signet,
            "Testnet" => Network::Testnet,
            _ => Network::Bitcoin,
        };
        let wallet = NgWallet::new_from_descriptor(
            wallet_db,
            internal_descriptor,
            external_descriptor,
            network,
        )
        .unwrap();

=======
        let wallet =
            NgWallet::new_from_descriptor(db_path, descriptor, Box::new(InMemoryMetaStorage::new()))
                .unwrap();
        Self {
            name,
            color,
            device_serial,
            index,
            wallet,
        }
    }

    pub fn new(name: String, color: String, device_serial: Option<String>, index: u32) -> Self {
        let wallet = NgWallet::new(None, Box::new(InMemoryMetaStorage::new())).unwrap();
>>>>>>> e29f6ec0
        Self {
            name,
            color,
            device_serial,
            date_added,
            index,
            wallet,
            meta_storage: Box::new(RedbMetaStorage::new(meta_db)),
        }
    }

    pub fn get_backup(&self) -> Vec<u8> {
        vec![]
    }

    pub fn transactions(&self) -> anyhow::Result<Vec<BitcoinTransaction>> {
        self.wallet.transactions(self.meta_storage.as_ref())
    }

    pub fn unspend_outputs(&self) -> anyhow::Result<Vec<Output>> {
        self.wallet.unspend_outputs(self.meta_storage.as_ref())
    }

    pub fn set_note(&mut self, tx_id: &str, note: &str) -> anyhow::Result<bool> {
        self.wallet
            .set_note(tx_id, note, self.meta_storage.as_mut())
    }
    pub fn set_tag(&mut self, output: &Output, tag: String) -> anyhow::Result<bool> {
        self.wallet.set_tag(output, tag, self.meta_storage.as_mut())
    }
    pub fn set_do_not_spend(&mut self, output: &Output, state: bool) -> anyhow::Result<bool> {
        self.wallet
            .set_do_not_spend(output, state, self.meta_storage.as_mut())
    }
}<|MERGE_RESOLUTION|>--- conflicted
+++ resolved
@@ -1,6 +1,6 @@
 use crate::db::RedbMetaStorage;
 use crate::ngwallet::NgWallet;
-use crate::store::MetaStorage;
+use crate::store::{InMemoryMetaStorage, MetaStorage};
 use crate::transaction::{BitcoinTransaction, Output};
 use bdk_wallet::bitcoin::Network;
 
@@ -27,7 +27,6 @@
         index: u32,
         db_path: Option<String>,
     ) -> Self {
-<<<<<<< HEAD
         let wallet_db = db_path.clone().map(|p| format!("{:?}/wallet.sqlite", p));
         let meta_db = db_path.map(|p| format!("{:?}/wallet.meta", p));
         let network = match network.as_str() {
@@ -35,30 +34,20 @@
             "Testnet" => Network::Testnet,
             _ => Network::Bitcoin,
         };
+
+        #[cfg(not(feature = "envoy"))]
+            let meta = InMemoryMetaStorage::new();
+
+        let meta = RedbMetaStorage::new(meta_db);
+
         let wallet = NgWallet::new_from_descriptor(
             wallet_db,
             internal_descriptor,
             external_descriptor,
             network,
         )
-        .unwrap();
+            .unwrap();
 
-=======
-        let wallet =
-            NgWallet::new_from_descriptor(db_path, descriptor, Box::new(InMemoryMetaStorage::new()))
-                .unwrap();
-        Self {
-            name,
-            color,
-            device_serial,
-            index,
-            wallet,
-        }
-    }
-
-    pub fn new(name: String, color: String, device_serial: Option<String>, index: u32) -> Self {
-        let wallet = NgWallet::new(None, Box::new(InMemoryMetaStorage::new())).unwrap();
->>>>>>> e29f6ec0
         Self {
             name,
             color,
@@ -66,7 +55,7 @@
             date_added,
             index,
             wallet,
-            meta_storage: Box::new(RedbMetaStorage::new(meta_db)),
+            meta_storage: Box::new(meta),
         }
     }
 
